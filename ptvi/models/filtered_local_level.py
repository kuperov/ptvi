--- conflicted
+++ resolved
@@ -81,13 +81,13 @@
     def kalman_smoother(self, y, ζ):
         z0, (σz0, ςz0), γ, (η, ψ), (σ, ς), (ρ, φ) = self.unpack(ζ)
 
-        z_pred = torch.zeros((self.input_length,))     # z_{t|t-1}
-        z_upd = torch.zeros((self.input_length,))      # z_{t|t}
-        Σz_pred = torch.zeros((self.input_length,))    # Σ_{z_{t|t-1}}
-        Σz_upd = torch.zeros((self.input_length,))     # Σ_{z_{t|t}}
-        y_pred = torch.zeros((self.input_length,))     # y_{t|t-1}
-        Σy_pred = torch.zeros((self.input_length,))    # Σ_{y_{t|t-1}}
-        z_smooth = torch.zeros((self.input_length,))   # z_{t|T}
+        z_pred = torch.zeros((self.input_length,))  # z_{t|t-1}
+        z_upd = torch.zeros((self.input_length,))  # z_{t|t}
+        Σz_pred = torch.zeros((self.input_length,))  # Σ_{z_{t|t-1}}
+        Σz_upd = torch.zeros((self.input_length,))  # Σ_{z_{t|t}}
+        y_pred = torch.zeros((self.input_length,))  # y_{t|t-1}
+        Σy_pred = torch.zeros((self.input_length,))  # Σ_{y_{t|t-1}}
+        z_smooth = torch.zeros((self.input_length,))  # z_{t|T}
         Σz_smooth = torch.zeros((self.input_length,))  # Σ_{z_{t|T}}
 
         # prediction step
@@ -121,57 +121,10 @@
             Σz_smooth[i] = Σz_upd[i] - smooth ** 2 * (Σz_pred[i + 1] - Σz_smooth[i + 1])
 
         return {
-<<<<<<< HEAD
-            'z_upd': z_upd, 'Σz_upd': Σz_upd, 'z_smooth': z_smooth,
-            'Σz_smooth': Σz_smooth, 'y_pred': y_pred, 'Σy_pred': Σy_pred
-        }
-=======
             "z_upd": z_upd,
             "Σz_upd": Σz_upd,
             "z_smooth": z_smooth,
             "Σz_smooth": Σz_smooth,
             "y_pred": y_pred,
             "Σy_pred": Σy_pred,
-        }
-
-    # def sample_unobserved(self, ζ, y, fc_steps=0):
-    #     z0, (σz0, ςz0), γ, (η, ψ), (σ, ς), (ρ, φ) = self.unpack(ζ)
-    #
-    #     # prediction step
-    #     z_pred = ρ * z0
-    #     Σz_pred = ρ**2 * σz0**2 + 1
-    #     y_pred = η * z_pred
-    #     Σy_pred = η**2 * Σz_pred + σ**2
-    #
-    #     # correction step
-    #     gain = Σz_pred * η / Σy_pred
-    #     z_upd = z_pred + gain * (y[0] - y_pred)
-    #     Σz_upd = Σz_pred - gain**2 * Σy_pred
-    #
-    #     llik = Normal(y_pred, torch.sqrt(Σy_pred)).log_prob(y[0])
-    #
-    #     for t in range(2, y.shape[0] + 1):
-    #         i = t - 1
-    #         # prediction step
-    #         z_pred = ρ * z_upd
-    #         Σz_pred = ρ**2 * Σz_upd + 1
-    #         y_pred = η * z_pred
-    #         Σy_pred = η**2 * Σz_pred + σ**2
-    #         # correction step
-    #         gain = Σz_pred * η / Σy_pred
-    #         z_upd = z_pred + gain * (y[i] - y_pred)
-    #         Σz_upd = Σz_pred - gain**2 * Σy_pred
-    #
-    #         llik += Normal(y_pred, torch.sqrt(Σy_pred)).log_prob(y[i])
-    #
-    #     return y
-
-    # def sample_observed(self, ζ, fc_steps=0):
-    #     z0, (σz0, _), γ, (η, _), (σ, _), (ρ, _) = self.unpack(ζ)
-    #     if fc_steps > 0:
-    #         z = torch.cat([z, torch.zeros(fc_steps)])
-    #     # iteratively project states forward
-    #     for t in range(self.input_length, self.input_length + fc_steps):
-    #         z[t] = z[t - 1] * ρ + Normal(0, 1).sample()
-    #     return Normal(γ + η * z, σ).sample()
->>>>>>> 3ae2ea36
+        }