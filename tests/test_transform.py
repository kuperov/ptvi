import unittest
from ptvi.transform import (
    tril_to_vec,
    vec_to_tril,
    trilpd_to_vec,
    vec_to_trilpd,
    pd_to_vec,
    vec_to_pd,
)
import torch
from torch.autograd import gradcheck
import numpy as np


class TestUtil(unittest.TestCase):
    def test_tril_to_vec(self):
        l = torch.tensor([1., 2., 3., 4., 5., 6.])  # for a 3x3 matrix
        L = vec_to_tril(l)
        l2 = tril_to_vec(L)
        L2 = torch.tensor([[1., 0, 0], [2., 3., 0], [4., 5., 6.]])
        self.assertTrue(torch.allclose(l, l2))
        self.assertTrue(torch.allclose(L, L2))
        # 1x1 edge case
        self.assertTrue(
            torch.allclose(
                torch.tensor([1.]), tril_to_vec(vec_to_tril(torch.tensor([1.])))
            )
        )
        self.assertTrue(
            torch.tensor([[1.]]) == vec_to_tril(tril_to_vec(torch.tensor([[1.]])))
        )

    @unittest.skip("broken under pytorch 0.4.1")
    def test_vec_to_tril_gradients(self):
        def f(x):
<<<<<<< HEAD
            return vec_to_tril(torch.tensor([0, x, x**2]))  # gradients 0, 1, 2x
        x = torch.tensor(2., requires_grad=True)
        gradcheck(f, (x,))
=======
            return vec_to_tril(torch.tensor([0, x, x ** 2]))  # gradients 0, 1, 2x

        gradcheck(f, (torch.tensor(2.),))
>>>>>>> 3ae2ea36

    @unittest.skip("broken under pytorch 0.4.1")
    def test_tril_to_vec_gradients(self):
        def f(x):
            return tril_to_vec(torch.tensor([[0, 0], [x, x ** 2]]))  # 0, 1, 2x

        gradcheck(f, (torch.tensor(3.),))

    def test_vec_to_trilpd_and_back(self):
        # for a 3x3 matrix
        l = torch.tensor([0., 2., np.log(3.), 4., 5., np.log(6.)])
        L = vec_to_trilpd(l)
        l2 = trilpd_to_vec(L)
        L2 = torch.tensor([[1., 0, 0], [2., 3., 0], [4., 5., 6.]])
        self.assertTrue(torch.allclose(l, l2))
        self.assertTrue(torch.allclose(L, L2))
        # 1x1 edge case
        self.assertTrue(
            torch.allclose(
                torch.tensor([1.]), trilpd_to_vec(vec_to_trilpd(torch.tensor([1.])))
            )
        )
        self.assertTrue(
            torch.allclose(
                torch.tensor([[1.]]), vec_to_trilpd(trilpd_to_vec(torch.tensor([[1.]])))
            )
        )

    @unittest.skip("broken under pytorch 0.4.1")
    def test_trilpd_gradients(self):
<<<<<<< HEAD
        x = torch.tensor([1., 2., 3.], requires_grad=True)
        gradcheck(vec_to_trilpd, (x,))
        x = torch.tensor([[0.5, 0.], [1, np.log(3.)]], requires_grad=True)
        gradcheck(trilpd_to_vec, (x,))

        def f(x: float):
            z = torch.tensor([[x, 0.], [x**2, np.log(x**3)]])
            return trilpd_to_vec(z)
        x = torch.tensor(1.5, requires_grad=True)
        gradcheck(f, (x,))
=======
        gradcheck(vec_to_trilpd, (torch.tensor([1., 2., 3.]),))
        gradcheck(trilpd_to_vec, (torch.tensor([[0.5, 0.], [1, np.log(3.)]]),))

        def f(x: float):
            return trilpd_to_vec(torch.tensor([[x, 0.], [x ** 2, np.log(x ** 3)]]))

        gradcheck(f, (1.5,))
>>>>>>> 3ae2ea36

    @unittest.skip("broken under pytorch 0.4.1")
    def test_pd_vec_gradients(self):
        torch.manual_seed(123)
        x = torch.tensor([1., 2., 3.], requires_grad=True)
        gradcheck(vec_to_pd, (x,))
        L = torch.randn((4, 4))
        A = L @ L.t() + 5 * torch.eye(4)
        assert all(torch.symeig(A)[0] > 0)
        # only defined for psd matrices, soo...
        gradcheck(lambda B: pd_to_vec(B @ B.t()), (A,))<|MERGE_RESOLUTION|>--- conflicted
+++ resolved
@@ -33,15 +33,10 @@
     @unittest.skip("broken under pytorch 0.4.1")
     def test_vec_to_tril_gradients(self):
         def f(x):
-<<<<<<< HEAD
-            return vec_to_tril(torch.tensor([0, x, x**2]))  # gradients 0, 1, 2x
+            return vec_to_tril(torch.tensor([0, x, x ** 2]))  # gradients 0, 1, 2x
+
         x = torch.tensor(2., requires_grad=True)
         gradcheck(f, (x,))
-=======
-            return vec_to_tril(torch.tensor([0, x, x ** 2]))  # gradients 0, 1, 2x
-
-        gradcheck(f, (torch.tensor(2.),))
->>>>>>> 3ae2ea36
 
     @unittest.skip("broken under pytorch 0.4.1")
     def test_tril_to_vec_gradients(self):
@@ -72,26 +67,17 @@
 
     @unittest.skip("broken under pytorch 0.4.1")
     def test_trilpd_gradients(self):
-<<<<<<< HEAD
         x = torch.tensor([1., 2., 3.], requires_grad=True)
         gradcheck(vec_to_trilpd, (x,))
         x = torch.tensor([[0.5, 0.], [1, np.log(3.)]], requires_grad=True)
         gradcheck(trilpd_to_vec, (x,))
 
         def f(x: float):
-            z = torch.tensor([[x, 0.], [x**2, np.log(x**3)]])
+            z = torch.tensor([[x, 0.], [x ** 2, np.log(x ** 3)]])
             return trilpd_to_vec(z)
+
         x = torch.tensor(1.5, requires_grad=True)
         gradcheck(f, (x,))
-=======
-        gradcheck(vec_to_trilpd, (torch.tensor([1., 2., 3.]),))
-        gradcheck(trilpd_to_vec, (torch.tensor([[0.5, 0.], [1, np.log(3.)]]),))
-
-        def f(x: float):
-            return trilpd_to_vec(torch.tensor([[x, 0.], [x ** 2, np.log(x ** 3)]]))
-
-        gradcheck(f, (1.5,))
->>>>>>> 3ae2ea36
 
     @unittest.skip("broken under pytorch 0.4.1")
     def test_pd_vec_gradients(self):
