--- conflicted
+++ resolved
@@ -5,17 +5,10 @@
 
 
 if torch.cuda.is_available():
-<<<<<<< HEAD
     cuda = torch.device('cuda')
 else:
     warn('Running CUDA tests on CPU')
     cuda = torch.device('cpu')
-=======
-    cuda = torch.device("cuda")
-else:
-    warn("WARNING: executing CUDA tests on CPU")
-    cuda = torch.device("cpu")
->>>>>>> 03f7c0c1
 
 
 class TestMap(unittest.TestCase):
@@ -68,40 +61,5 @@
         # approximating density should also be float64 and on the gpu
         self.assertEqual(u.device.type, cuda.type)
         self.assertEqual(u.dtype, torch.float64)
-<<<<<<< HEAD
         self.assertEqual(L.device.type, cuda.type)
-        self.assertEqual(L.dtype, torch.float64)
-
-
-class TestStochOpt(unittest.TestCase):
-    def test_basic_optimization(self):
-        data_seed, algo_seed = 123, 123
-        params = dict(a=1., b=0., c=.95)
-        T = 200
-        model = FilteredStochasticVolatilityModelFreeProposal(
-            input_length=T, num_particles=30, resample=True
-        )
-        torch.manual_seed(data_seed)
-        y, z_true = model.simulate(**params)
-        torch.manual_seed(algo_seed)
-        fit = stoch_opt(model, y, max_iters=10, quiet=True)
-        # if this converges before 10 iters, something is wrong
-        self.assertEqual(len(fit.objectives), 10)
-
-    def test_opt_fivo_model_cuda(self):
-        data_seed, algo_seed = 1234, 1234
-        params = dict(a=1., b=0., c=.95)
-        T = 200
-        torch.manual_seed(algo_seed)
-        model = FilteredStochasticVolatilityModelFreeProposal(
-            input_length=T,
-            num_particles=10,
-            resample=True,
-            device=cuda,
-            dtype=torch.float64,
-        )
-        fit = stoch_opt(model, y, max_iters=16)
-=======
-        self.assertEqual(L.device.type, "cuda")
-        self.assertEqual(L.dtype, torch.float64)
->>>>>>> 03f7c0c1
+        self.assertEqual(L.dtype, torch.float64)