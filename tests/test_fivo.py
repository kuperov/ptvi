--- conflicted
+++ resolved
@@ -1,18 +1,10 @@
 from unittest.mock import patch
 
 import tests.test_util
-<<<<<<< HEAD
-import numbers
-import torch
 from torch.distributions import Gumbel, StudentT
 
 from ptvi.algos.fivo import *
-from ptvi.algos.sgvb import SGVBResult
-=======
-
->>>>>>> 44ff37db
-from ptvi import sgvb
-from ptvi.fivo import *
+from ptvi import *
 from ptvi.models.filtered_sv_model import *
 
 
@@ -20,21 +12,12 @@
     def test_stochvol(self):
         torch.manual_seed(123)
         T = 200
-<<<<<<< HEAD
-        model = FilteredStochasticVolatilityModel(
-            input_length=T,
-            proposal=AR1Proposal(0, .95),
-            num_particles=50,
-        )
-=======
         model = FilteredStochasticVolatilityModel(input_length=T, num_particles=50)
->>>>>>> 44ff37db
         params = dict(a=1., b=0., c=.95)
         y, z_true = model.simulate(**params)
         ζ = torch.zeros(model.d)
         lj = model.ln_joint(y, ζ)
         self.assertIsInstance(lj, torch.Tensor)
-<<<<<<< HEAD
         # check we can do sgvb
         fit = sgvb(model, y, quiet=True, max_iters=8)
         self.assertIsInstance(fit, SGVBResult)
@@ -50,7 +33,6 @@
         Z = torch.empty((10, 12))
         Z[0, :] = ar1g.conditional_sample(0, Z)
         Z[1, :] = ar1g.conditional_sample(1, Z)
-=======
 
     def test_samples(self):
         torch.manual_seed(123)
@@ -84,5 +66,4 @@
             phatN.backward()
             ghat += ζ.grad
         ghat /= reps
-        self.assertFalse(any(torch.isnan(ghat)))
->>>>>>> 44ff37db
+        self.assertFalse(any(torch.isnan(ghat)))